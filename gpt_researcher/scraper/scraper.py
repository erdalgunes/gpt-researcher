--- conflicted
+++ resolved
@@ -15,13 +15,9 @@
     PyMuPDFScraper,
     WebBaseLoaderScraper,
     BrowserScraper,
-<<<<<<< HEAD
     NoDriverScraper,
     TavilyExtract,
-=======
-    TavilyExtract,
-    FireCrawl
->>>>>>> 974ee182
+    FireCrawl,
 )
 
 
@@ -58,17 +54,21 @@
         res = [content for content in contents if content["raw_content"] is not None]
         return res
 
-    def _check_pkg(self, scrapper_name : str) -> None:
+    def _check_pkg(self, scrapper_name: str) -> None:
         """
         Checks and ensures required Python packages are available for scrapers that need
         dependencies beyond requirements.txt. When adding a new scraper to the repo, update `pkg_map`
         with its required information and call check_pkg() during initialization.
         """
         pkg_map = {
-            "tavily_extract": {"package_installation_name": "tavily-python",
-                               "import_name": "tavily"},
-            "firecrawl": {"package_installation_name": "firecrawl-py",
-                         "import_name": "firecrawl"}
+            "tavily_extract": {
+                "package_installation_name": "tavily-python",
+                "import_name": "tavily",
+            },
+            "firecrawl": {
+                "package_installation_name": "firecrawl-py",
+                "import_name": "firecrawl",
+            },
         }
         pkg = pkg_map[scrapper_name]
         if not importlib.util.find_spec(pkg["import_name"]):
@@ -76,19 +76,21 @@
             init(autoreset=True)
             print(Fore.YELLOW + f"{pkg_inst_name} not found. Attempting to install...")
             try:
-                subprocess.check_call([sys.executable, "-m", "pip", "install", pkg_inst_name])
+                subprocess.check_call(
+                    [sys.executable, "-m", "pip", "install", pkg_inst_name]
+                )
                 print(Fore.GREEN + f"{pkg_inst_name} installed successfully.")
             except subprocess.CalledProcessError:
                 raise ImportError(
-                    Fore.RED + f"Unable to install {pkg_inst_name}. Please install manually with "
-                               f"`pip install -U {pkg_inst_name}`"
+                    Fore.RED
+                    + f"Unable to install {pkg_inst_name}. Please install manually with "
+                    f"`pip install -U {pkg_inst_name}`"
                 )
 
     async def extract_data_from_url(self, link, session):
         """
         Extracts the data from the link with logging
         """
-<<<<<<< HEAD
         async with self.worker_pool.throttle():
             try:
                 Scraper = self.get_scraper(link)
@@ -147,44 +149,6 @@
             except Exception as e:
                 self.logger.error(f"Error processing {link}: {str(e)}")
                 return {"url": link, "raw_content": None, "image_urls": [], "title": ""}
-=======
-        try:
-            Scraper = self.get_scraper(link)
-            scraper = Scraper(link, session)
-
-            # Get scraper name
-            scraper_name = scraper.__class__.__name__
-            self.logger.info(f"\n=== Using {scraper_name} ===")
-
-            # Get content
-            content, image_urls, title = scraper.scrape()
-
-            if len(content) < 100:
-                self.logger.warning(f"Content too short or empty for {link}")
-                return {"url": link, "raw_content": None, "image_urls": [], "title": title}
-
-            # Log results
-            self.logger.info(f"\nTitle: {title}")
-            self.logger.info(f"Content length: {len(content) if content else 0} characters")
-            self.logger.info(f"Number of images: {len(image_urls)}")
-            self.logger.info(f"URL: {link}")
-            self.logger.info("=" * 50)
-
-            if not content or len(content) < 100:
-                self.logger.warning(f"Content too short or empty for {link}")
-                return {"url": link, "raw_content": None, "image_urls": [], "title": title}
-
-            return {
-                "url": link,
-                "raw_content": content,
-                "image_urls": image_urls,
-                "title": title
-            }
-
-        except Exception as e:
-            self.logger.error(f"Error processing {link}: {str(e)}")
-            return {"url": link, "raw_content": None, "image_urls": [], "title": ""}
->>>>>>> 974ee182
 
     def get_scraper(self, link):
         """
@@ -209,13 +173,9 @@
             "bs": BeautifulSoupScraper,
             "web_base_loader": WebBaseLoaderScraper,
             "browser": BrowserScraper,
-<<<<<<< HEAD
             "nodriver": NoDriverScraper,
             "tavily_extract": TavilyExtract,
-=======
-            "tavily_extract": TavilyExtract,
-            "firecrawl": FireCrawl
->>>>>>> 974ee182
+            "firecrawl": FireCrawl,
         }
 
         scraper_key = None

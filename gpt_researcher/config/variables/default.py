--- conflicted
+++ resolved
@@ -5,13 +5,8 @@
     "EMBEDDING": "openai:text-embedding-3-small",
     "SIMILARITY_THRESHOLD": 0.42,
     "FAST_LLM": "openai:gpt-4o-mini",
-<<<<<<< HEAD
     "SMART_LLM": "openai:gpt-4o-2024-11-20",  # Has support for long responses (2k+ words).
-    "STRATEGIC_LLM": "openai:gpt-4o",  # Can be used with gpt-o1 or gpt-o3
-=======
-    "SMART_LLM": "openai:gpt-4o-2024-11-20", # Has support for long responses (2k+ words).
-    "STRATEGIC_LLM": "openai:o3-mini", # Can be used with gpt-o1 or gpt-o3
->>>>>>> 974ee182
+    "STRATEGIC_LLM": "openai:o3-mini",  # Can be used with gpt-o1 or gpt-o3
     "FAST_TOKEN_LIMIT": 2000,
     "SMART_TOKEN_LIMIT": 4000,
     "STRATEGIC_TOKEN_LIMIT": 4000,
@@ -33,11 +28,8 @@
     "LANGUAGE": "english",
     "REPORT_SOURCE": "web",
     "DOC_PATH": "./my-docs",
-<<<<<<< HEAD
-=======
     # Deep research specific settings
     "DEEP_RESEARCH_BREADTH": 4,
     "DEEP_RESEARCH_DEPTH": 2,
-    "DEEP_RESEARCH_CONCURRENCY": 4
->>>>>>> 974ee182
+    "DEEP_RESEARCH_CONCURRENCY": 4,
 }